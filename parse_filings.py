import os
import sys
import json
import click
import fetch_page
from hearing import fetch_filings
from parse_hearings import parse_all_from_parse_filings
from persist import get_old_active_case_nums
from selenium import webdriver
import logging

logger = logging.getLogger()
logging.basicConfig(stream=sys.stdout)

<<<<<<< HEAD

# returns list of all case nums for all prefixes between afterdate and beforedate - dates are in format mm/dd/yyyy
def get_all_case_nums(afterdate: str, beforedate: str):
    aferdate_year = afterdate.split("/")[-1][-2:]
    beforedate_year = beforedate.split("/")[-1][-2:]
=======
# returns list of all case nums for all prefixes between afterdate and beforedate - dates are in format mm-dd-yyyy
def get_all_case_nums(afterdate: str, beforedate: str):
    aferdate_year = afterdate.split("-")[-1][-2:]
    beforedate_year = beforedate.split("-")[-1][-2:]
>>>>>>> 34fce509

    years = set([aferdate_year, beforedate_year])
    case_num_prefixes = []
    for year in years:
        case_num_prefixes += [f"J1-CV-{year}*", f"J2-CV-{year}*", f"J3-EV-{year}*", f"J4-CV-{year}*", f"J5-CV-{year}*"]

    all_case_nums = []
    for prefix in case_num_prefixes:
        prefix_case_nums = fetch_filings(afterdate, beforedate, prefix)
        all_case_nums += prefix_case_nums
    return all_case_nums

# same as parse_filings but without command line interface and showbrowser/outfile options
def parse_filings_on_cloud(afterdate, beforedate, get_old_active=True):
    logger.info(f"Parsing filings between {afterdate} and {beforedate}.")

<<<<<<< HEAD
    all_case_nums = get_all_case_nums(afterdate, beforedate) + get_old_active_case_nums()
    # all_case_nums = get_all_case_nums(afterdate, beforedate)
=======
    if get_old_active:
        all_case_nums = get_all_case_nums(afterdate, beforedate) + get_old_active_case_nums()
    else:
        all_case_nums = get_all_case_nums(afterdate, beforedate)
>>>>>>> 34fce509

    logger.info(f"Found {len(all_case_nums)} case numbers.")
    parse_all_from_parse_filings(all_case_nums)

@click.command()
@click.argument("afterdate", nargs=1)
@click.argument("beforedate", nargs=1)
@click.argument("outfile", type=click.File(mode="w"), default="result.json")
@click.option('--showbrowser / --headless', default=False, help='whether to operate in headless mode or not')

# Performs a full 'scraper run' between afterdate and beforedate - gets case details, events, and dispositions for all case nums between
# afterdate and beforedate. Example of date format - 9-1-2020. Also updates rows in event/disposition/case_detail table that are still active
def parse_filings(afterdate, beforedate, outfile, showbrowser=False):
    # use default firefox browser (rather than headless) is showbrowser is True
    if showbrowser:
        fetch_page.driver = webdriver.Chrome("./chromedriver")
<<<<<<< HEAD


    all_case_nums = get_all_case_nums(afterdate, beforedate) + get_old_active_case_nums()
    parsed_cases = parse_all_from_parse_filings(all_case_nums, showbrowser=showbrowser)
    try:
        json.dump(parsed_cases, outfile)
    except Exception as e:
        logger.info(f"Error {e}")
=======

    all_case_nums = get_all_case_nums(afterdate, beforedate) + get_old_active_case_nums()
    parsed_cases = parse_all_from_parse_filings(all_case_nums, showbrowser=showbrowser)

    try:
        json.dump(parsed_cases, outfile)
    except:
        logger.error("There was an error creating the results json file.")
>>>>>>> 34fce509

if __name__ == "__main__":
    parse_filings()<|MERGE_RESOLUTION|>--- conflicted
+++ resolved
@@ -12,18 +12,10 @@
 logger = logging.getLogger()
 logging.basicConfig(stream=sys.stdout)
 
-<<<<<<< HEAD
-
-# returns list of all case nums for all prefixes between afterdate and beforedate - dates are in format mm/dd/yyyy
-def get_all_case_nums(afterdate: str, beforedate: str):
-    aferdate_year = afterdate.split("/")[-1][-2:]
-    beforedate_year = beforedate.split("/")[-1][-2:]
-=======
 # returns list of all case nums for all prefixes between afterdate and beforedate - dates are in format mm-dd-yyyy
 def get_all_case_nums(afterdate: str, beforedate: str):
     aferdate_year = afterdate.split("-")[-1][-2:]
     beforedate_year = beforedate.split("-")[-1][-2:]
->>>>>>> 34fce509
 
     years = set([aferdate_year, beforedate_year])
     case_num_prefixes = []
@@ -40,15 +32,10 @@
 def parse_filings_on_cloud(afterdate, beforedate, get_old_active=True):
     logger.info(f"Parsing filings between {afterdate} and {beforedate}.")
 
-<<<<<<< HEAD
-    all_case_nums = get_all_case_nums(afterdate, beforedate) + get_old_active_case_nums()
-    # all_case_nums = get_all_case_nums(afterdate, beforedate)
-=======
     if get_old_active:
         all_case_nums = get_all_case_nums(afterdate, beforedate) + get_old_active_case_nums()
     else:
         all_case_nums = get_all_case_nums(afterdate, beforedate)
->>>>>>> 34fce509
 
     logger.info(f"Found {len(all_case_nums)} case numbers.")
     parse_all_from_parse_filings(all_case_nums)
@@ -65,16 +52,6 @@
     # use default firefox browser (rather than headless) is showbrowser is True
     if showbrowser:
         fetch_page.driver = webdriver.Chrome("./chromedriver")
-<<<<<<< HEAD
-
-
-    all_case_nums = get_all_case_nums(afterdate, beforedate) + get_old_active_case_nums()
-    parsed_cases = parse_all_from_parse_filings(all_case_nums, showbrowser=showbrowser)
-    try:
-        json.dump(parsed_cases, outfile)
-    except Exception as e:
-        logger.info(f"Error {e}")
-=======
 
     all_case_nums = get_all_case_nums(afterdate, beforedate) + get_old_active_case_nums()
     parsed_cases = parse_all_from_parse_filings(all_case_nums, showbrowser=showbrowser)
@@ -83,7 +60,6 @@
         json.dump(parsed_cases, outfile)
     except:
         logger.error("There was an error creating the results json file.")
->>>>>>> 34fce509
 
 if __name__ == "__main__":
     parse_filings()