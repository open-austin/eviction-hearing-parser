--- conflicted
+++ resolved
@@ -588,7 +588,6 @@
                 afterdate.strftime(format="%m/%d/%Y").lstrip("0").replace("/0", "/")
             )
 
-<<<<<<< HEAD
         except:
             logger.error(f"Could not type in after date {afterdate}")
 
@@ -640,8 +639,6 @@
 
         return settings_list
 
-=======
->>>>>>> 95d5009b
 SCRAPER_NAMES = {
     "test": FakeScraper,
     "travis": TravisScraper,
