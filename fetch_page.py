"""Module for executing searches using Selenium"""

import sys
import logging
import atexit
import os
import config
from typing import Dict, List, Optional, Tuple

from bs4 import BeautifulSoup
from selenium import webdriver
from selenium.webdriver.support.ui import WebDriverWait
from selenium.webdriver.support import expected_conditions as EC
from selenium.webdriver.common.by import By
from selenium.webdriver.chrome.options import Options

from emailing import log_and_email
import calendars
import hearing
from scrapers import FakeScraper

options = Options()
options.add_argument("--no-sandbox")
options.add_argument("--headless")
options.add_argument("window-size=1920,1080")
options.headless = False

logger = logging.getLogger()
logging.basicConfig(stream=sys.stdout)


<<<<<<< HEAD
=======
if config.local_dev:
    driver = webdriver.Chrome("./chromedriver", options=options)
else:
    driver_path, chrome_bin = (
        os.getenv("CHROMEDRIVER_PATH"),
        os.getenv("GOOGLE_CHROME_BIN"),
    )
    options.binary_location = chrome_bin
    driver = webdriver.Chrome(executable_path=driver_path, options=options)
>>>>>>> e233a4e0

class Scraper(FakeScraper):
    def __init__(self) -> None:
        super().__init__()

<<<<<<< HEAD
        if local_dev:
            self.driver = webdriver.Chrome("./chromedriver", options=options)
        else:
            driver_path, chrome_bin = (
                os.getenv("CHROMEDRIVER_PATH"),
                os.getenv("GOOGLE_CHROME_BIN"),
            )
            options.binary_location = chrome_bin
            self.driver = webdriver.Chrome(executable_path=driver_path, options=options)
        atexit.register(self.close_driver)

    def load_start_page(self):
        self.driver.get(
            "https://odysseypa.traviscountytx.gov/JPPublicAccess/default.aspx"
        )
        return self.driver

    def load_search_page(self):
        start_page = self.load_start_page()
        try:
            element = WebDriverWait(start_page, 10).until(
                EC.presence_of_element_located(
                    (By.LINK_TEXT, "Civil, Family & Probate Case Records")
                )
            )
        finally:
            element.click()
            return start_page
        return None

    def load_case_records_search_page(self):
        """Clicks into Case Records search page"""

        start_page = self.load_start_page()
        try:
            element = WebDriverWait(start_page, 10).until(
                EC.presence_of_element_located(
                    (By.LINK_TEXT, "Civil, Family & Probate Case Records")
                )
=======
def close_driver():
    driver.close()


atexit.register(close_driver)


def load_start_page():
    homepage = {
        'travis' : "https://odysseypa.traviscountytx.gov/JPPublicAccess/default.aspx",
        'williamson' : "https://judicialrecords.wilco.org/PublicAccess/default.aspx",
    }
    print(config.county)
    driver.get(homepage[config.county])
    return driver


def load_search_page():
    start_page = load_start_page()

    search_page_text = {
        'travis' : "Civil, Family & Probate Case Records",
        'williamson' : "Civil, Family & Probate Case Records",
    }
    try:
        element = WebDriverWait(start_page, 10).until(
            EC.presence_of_element_located(
                (By.LINK_TEXT, search_page_text[config.county])
>>>>>>> e233a4e0
            )
        finally:
            element.click()
            return start_page
        return None

    def close_driver(self):
        self.driver.close()

<<<<<<< HEAD
    def query_case_id(self, case_id: str):
        search_page = self.load_search_page()
        try:
            case_radio_button = WebDriverWait(search_page, 10).until(
                EC.presence_of_element_located((By.ID, "Case"))
            )
            case_radio_button.click()
        except:
            # logger.error(f"Could not click button to search for case {case_id}")
            return None
=======
def query_case_id(case_id: str):
    #this is the same for travis and williamson. 
    search_page = load_search_page()
    try:
        case_radio_button = WebDriverWait(search_page, 10).until(
            EC.presence_of_element_located((By.ID, "Case"))
        )
        case_radio_button.click()
    except:
        # logger.error(f"Could not click button to search for case {case_id}")
        return None
>>>>>>> e233a4e0

        try:
            search_box = WebDriverWait(search_page, 10).until(
                EC.presence_of_element_located((By.ID, "CaseSearchValue"))
            )
        except:
            # logger.error(f"Could not type query to search for case {case_id}")
            return None
        finally:
            search_box.send_keys(case_id)
            search_button = search_page.find_element_by_name("SearchSubmit")
            search_button.click()
            search_page.implicitly_wait(1)
            search_page_content = search_page.page_source

        try:
            register_link = WebDriverWait(search_page, 10).until(
                EC.presence_of_element_located((By.LINK_TEXT, case_id))
            )
            register_link.click()
        except:
            # logger.error(f"Could not click search result for case {case_id}")
            return None

        try:
            register_heading = WebDriverWait(search_page, 10).until(
                EC.presence_of_element_located((By.ID, "PIr11"))
            )
        except:
            # logger.error(f"Could not load register of actions for case {case_id}")
            return None
        finally:
            register_page_content = search_page.page_source
            search_soup = BeautifulSoup(search_page_content, "html.parser")
            register_soup = BeautifulSoup(register_page_content, "html.parser")
            return search_soup, register_soup


def load_court_calendar():
    """Opens the court calendar to scrape settings"""

    start_page = load_start_page()
    try:
        element = WebDriverWait(start_page, 10).until(
            EC.presence_of_element_located((By.LINK_TEXT, "Court Calendar"))
        )
    finally:
        element.click()
        return start_page
    return None


def query_settings(afterdate: str, beforedate: str):
    """Executes search for case settings between beforedate and afterdate for, returns content of resulting page"""

    for tries in range(5):
        # select Date Range radiobutton for search
        try:
            court_calendar = load_court_calendar()
            date_range_radio_button = WebDriverWait(court_calendar, 10).until(
                EC.presence_of_element_located((By.ID, "DateRange"))
            )
            date_range_radio_button.click()
            break
        except:
            logger.error(
                f"Could not click button to search settings by Date Range, try {tries}"
            )

    # deselect all Case Category checkboxes besides Civil
    for check_id in ["chkDtRangeProbate", "chkDtRangeFamily", "chkDtRangeCriminal"]:
        try:
            category_checkbox = WebDriverWait(court_calendar, 10).until(
                EC.presence_of_element_located((By.ID, check_id))
            )
            if category_checkbox.is_selected():
                category_checkbox.click()
        except:
            logger.error(f"Could not uncheck {check_id}")

    # enter before date
    try:
        after_box = WebDriverWait(court_calendar, 10).until(
            EC.presence_of_element_located((By.ID, "DateSettingOnAfter"))
        )
        after_box.clear()
        after_box.send_keys(afterdate)
    except:
        logger.error(f"Could not type in after date {afterdate}")

    # enter after date
    try:
        before_box = WebDriverWait(court_calendar, 10).until(
            EC.presence_of_element_located((By.ID, "DateSettingOnBefore"))
        )
        before_box.clear()
        before_box.send_keys(beforedate)
    except:
        logger.error(f"Could not type in before date {beforedate}")

    # click search button
    try:
        settings_link = WebDriverWait(court_calendar, 10).until(
            EC.presence_of_element_located((By.ID, "SearchSubmit"))
        )
        settings_link.click()
    except:
        logger.error(
            f"Could not click search result for dates {beforedate} {afterdate}"
        )

    finally:
        calendar_page_content = court_calendar.page_source
        return calendar_page_content


def query_filings(afterdate: str, beforedate: str, case_num_prefix: str):
    """Executes search for case filings between beforedate and afterdate for case_num_prefix, returns content of resulting page"""

    for tries in range(5):
        # select case in search by
        try:
            court_records = load_court_calendar()
            case_button = WebDriverWait(court_records, 10).until(
                EC.presence_of_element_located((By.ID, "Case"))
            )
            case_button.click()
            break
        except Exception as e:
            logger.error(
                f"Could not click button to search filings by Case, try {tries}"
            )

    # enter after date
    try:
        after_box = WebDriverWait(court_records, 10).until(
            EC.presence_of_element_located((By.ID, "DateFiledOnAfter"))
        )
        after_box.clear()
        after_box.send_keys(afterdate.replace("-", "/"))
    except:
        logger.error(f"Could not type in after date {afterdate}")

    # senter before date
    try:
        before_box = WebDriverWait(court_records, 10).until(
            EC.presence_of_element_located((By.ID, "DateFiledOnBefore"))
        )
        before_box.clear()
        before_box.send_keys(beforedate.replace("-", "/"))
    except Exception as e:
        logger.error(f"Could not type in before date {beforedate}")

    # type in case number prefix
    try:
        before_box = WebDriverWait(court_records, 10).until(
            EC.presence_of_element_located((By.ID, "CaseSearchValue"))
        )
        before_box.clear()
        before_box.send_keys(case_num_prefix)
    except:
        logger.error(f"Could not type in case number prefix {case_num_prefix}")

    # click search button
    try:
        settings_link = WebDriverWait(court_records, 10).until(
            EC.presence_of_element_located((By.ID, "SearchSubmit"))
        )
        settings_link.click()
    except:
        logger.error(
            f"Could not click search button for dates {afterdate} {beforedate}, prefix {case_num_prefix}"
        )

    finally:
        records_page_content = court_records.page_source
        return records_page_content


<<<<<<< HEAD
=======
def fetch_parsed_case(case_id: str) -> Tuple[str, str]:
    query_result = query_case_id(case_id)
    if query_result is None:
        return None
    result_page, register_page = query_result
    result_soup = BeautifulSoup(result_page, "html.parser")
    register_soup = BeautifulSoup(register_page, "html.parser")

    register_url = hearing.get_register_url(result_soup)
    status, type = hearing.get_status_and_type(result_soup)

    if status.lower() not in hearing.statuses_map:
        if config.local_dev:
            log_and_email(
                f"Case {case_id} has status '{status}', which is not in our list of known statuses.",
                "Found Unknown Status",
                error=True,
            )
        else:
            logger.info(
                f"Case {case_id} has status '{status}', which is not in our list of known statuses."
            )

    return hearing.make_parsed_case(
        soup=register_soup, status=status, type=type, register_url=register_url
    )


>>>>>>> e233a4e0
def fetch_settings(afterdate: str, beforedate: str) -> List[Optional[Dict[str, str]]]:

    for tries in range(1, 11):
        try:
            "fetch all settings as a list of dicts"
            calendar_page_content = query_settings(afterdate, beforedate)
            if calendar_page_content is None:
                return None
            calendar_soup = BeautifulSoup(calendar_page_content, "html.parser")
            return hearing.get_setting_list(calendar_soup)
        except:
            if tries == 10:
                logger.error(
                    f"Failed to get setting list between {afterdate} and {beforedate} on all 10 attempts."
                )

    return []


def fetch_filings(afterdate: str, beforedate: str, case_num_prefix: str) -> List[str]:
    "Get filing case numbers between afterdate and beforedate and starting with case_num_prefix."

    for tries in range(1, 11):
        try:
            filings_page_content = query_filings(afterdate, beforedate, case_num_prefix)
            filings_soup = BeautifulSoup(filings_page_content, "html.parser")
            (
                filings_case_nums_list,
                query_needs_splitting,
            ) = calendars.get_filing_case_nums(filings_soup)
            break
        except:
            if tries == 10:
                logger.error(f"Failed to find case numbers on all 10 attempts.")
                query_needs_splitting = False

        # handle case of too many results (200 results means that the search cut off)
        if query_needs_splitting:
            try:
                end_of_first_range, start_of_second_range = calendars.split_date_range(
                    afterdate, beforedate
                )
                filings_case_nums_list = fetch_filings(
                    afterdate, end_of_first_range, case_num_prefix
                ) + fetch_filings(start_of_second_range, beforedate, case_num_prefix)
            except ValueError:
                logger.error(
                    f"The search returned {len(filings_case_nums_list)} results but there's nothing "
                    "the code can do because beforedate and afterdate are the same.\n"
                    "Case details will be scraped for these results.\n"
                )

    # # some optional logging to make sure results look good - could remove
    # logger.info(f"Found {len(filings_case_nums_list)} case numbers.")
    # if len(filings_case_nums_list) > 5:
    #     logger.info(
    #         f"Results preview: {filings_case_nums_list[0]}, {filings_case_nums_list[1]}, "
    #         f"..., {filings_case_nums_list[-1]}\n"
    #     )
    # else:
    #     logger.info(f"Results: {', '.join(filings_case_nums_list)}\n")

    return filings_case_nums_list<|MERGE_RESOLUTION|>--- conflicted
+++ resolved
@@ -29,25 +29,14 @@
 logging.basicConfig(stream=sys.stdout)
 
 
-<<<<<<< HEAD
-=======
-if config.local_dev:
-    driver = webdriver.Chrome("./chromedriver", options=options)
-else:
-    driver_path, chrome_bin = (
-        os.getenv("CHROMEDRIVER_PATH"),
-        os.getenv("GOOGLE_CHROME_BIN"),
-    )
-    options.binary_location = chrome_bin
-    driver = webdriver.Chrome(executable_path=driver_path, options=options)
->>>>>>> e233a4e0
-
 class Scraper(FakeScraper):
     def __init__(self) -> None:
         super().__init__()
-
-<<<<<<< HEAD
-        if local_dev:
+        self.homepage = (
+            "https://odysseypa.traviscountytx.gov/JPPublicAccess/default.aspx"
+        )
+
+        if config.local_dev:
             self.driver = webdriver.Chrome("./chromedriver", options=options)
         else:
             driver_path, chrome_bin = (
@@ -59,9 +48,7 @@
         atexit.register(self.close_driver)
 
     def load_start_page(self):
-        self.driver.get(
-            "https://odysseypa.traviscountytx.gov/JPPublicAccess/default.aspx"
-        )
+        self.driver.get(self.homepage)
         return self.driver
 
     def load_search_page(self):
@@ -86,36 +73,6 @@
                 EC.presence_of_element_located(
                     (By.LINK_TEXT, "Civil, Family & Probate Case Records")
                 )
-=======
-def close_driver():
-    driver.close()
-
-
-atexit.register(close_driver)
-
-
-def load_start_page():
-    homepage = {
-        'travis' : "https://odysseypa.traviscountytx.gov/JPPublicAccess/default.aspx",
-        'williamson' : "https://judicialrecords.wilco.org/PublicAccess/default.aspx",
-    }
-    print(config.county)
-    driver.get(homepage[config.county])
-    return driver
-
-
-def load_search_page():
-    start_page = load_start_page()
-
-    search_page_text = {
-        'travis' : "Civil, Family & Probate Case Records",
-        'williamson' : "Civil, Family & Probate Case Records",
-    }
-    try:
-        element = WebDriverWait(start_page, 10).until(
-            EC.presence_of_element_located(
-                (By.LINK_TEXT, search_page_text[config.county])
->>>>>>> e233a4e0
             )
         finally:
             element.click()
@@ -125,8 +82,8 @@
     def close_driver(self):
         self.driver.close()
 
-<<<<<<< HEAD
     def query_case_id(self, case_id: str):
+        # this is the same for travis and williamson.
         search_page = self.load_search_page()
         try:
             case_radio_button = WebDriverWait(search_page, 10).until(
@@ -136,19 +93,6 @@
         except:
             # logger.error(f"Could not click button to search for case {case_id}")
             return None
-=======
-def query_case_id(case_id: str):
-    #this is the same for travis and williamson. 
-    search_page = load_search_page()
-    try:
-        case_radio_button = WebDriverWait(search_page, 10).until(
-            EC.presence_of_element_located((By.ID, "Case"))
-        )
-        case_radio_button.click()
-    except:
-        # logger.error(f"Could not click button to search for case {case_id}")
-        return None
->>>>>>> e233a4e0
 
         try:
             search_box = WebDriverWait(search_page, 10).until(
@@ -186,239 +130,219 @@
             register_soup = BeautifulSoup(register_page_content, "html.parser")
             return search_soup, register_soup
 
-
-def load_court_calendar():
-    """Opens the court calendar to scrape settings"""
-
-    start_page = load_start_page()
-    try:
-        element = WebDriverWait(start_page, 10).until(
-            EC.presence_of_element_located((By.LINK_TEXT, "Court Calendar"))
-        )
-    finally:
-        element.click()
-        return start_page
-    return None
-
-
-def query_settings(afterdate: str, beforedate: str):
-    """Executes search for case settings between beforedate and afterdate for, returns content of resulting page"""
-
-    for tries in range(5):
-        # select Date Range radiobutton for search
-        try:
-            court_calendar = load_court_calendar()
-            date_range_radio_button = WebDriverWait(court_calendar, 10).until(
-                EC.presence_of_element_located((By.ID, "DateRange"))
-            )
-            date_range_radio_button.click()
-            break
+    def load_court_calendar(self):
+        """Opens the court calendar to scrape settings"""
+
+        start_page = self.load_start_page()
+        try:
+            element = WebDriverWait(start_page, 10).until(
+                EC.presence_of_element_located((By.LINK_TEXT, "Court Calendar"))
+            )
+        finally:
+            element.click()
+            return start_page
+        return None
+
+    def query_settings(self, afterdate: str, beforedate: str):
+        """Executes search for case settings between beforedate and afterdate for, returns content of resulting page"""
+
+        for tries in range(5):
+            # select Date Range radiobutton for search
+            try:
+                court_calendar = self.load_court_calendar()
+                date_range_radio_button = WebDriverWait(court_calendar, 10).until(
+                    EC.presence_of_element_located((By.ID, "DateRange"))
+                )
+                date_range_radio_button.click()
+                break
+            except:
+                logger.error(
+                    f"Could not click button to search settings by Date Range, try {tries}"
+                )
+
+        # deselect all Case Category checkboxes besides Civil
+        for check_id in ["chkDtRangeProbate", "chkDtRangeFamily", "chkDtRangeCriminal"]:
+            try:
+                category_checkbox = WebDriverWait(court_calendar, 10).until(
+                    EC.presence_of_element_located((By.ID, check_id))
+                )
+                if category_checkbox.is_selected():
+                    category_checkbox.click()
+            except:
+                logger.error(f"Could not uncheck {check_id}")
+
+        # enter before date
+        try:
+            after_box = WebDriverWait(court_calendar, 10).until(
+                EC.presence_of_element_located((By.ID, "DateSettingOnAfter"))
+            )
+            after_box.clear()
+            after_box.send_keys(afterdate)
+        except:
+            logger.error(f"Could not type in after date {afterdate}")
+
+        # enter after date
+        try:
+            before_box = WebDriverWait(court_calendar, 10).until(
+                EC.presence_of_element_located((By.ID, "DateSettingOnBefore"))
+            )
+            before_box.clear()
+            before_box.send_keys(beforedate)
+        except:
+            logger.error(f"Could not type in before date {beforedate}")
+
+        # click search button
+        try:
+            settings_link = WebDriverWait(court_calendar, 10).until(
+                EC.presence_of_element_located((By.ID, "SearchSubmit"))
+            )
+            settings_link.click()
         except:
             logger.error(
-                f"Could not click button to search settings by Date Range, try {tries}"
-            )
-
-    # deselect all Case Category checkboxes besides Civil
-    for check_id in ["chkDtRangeProbate", "chkDtRangeFamily", "chkDtRangeCriminal"]:
-        try:
-            category_checkbox = WebDriverWait(court_calendar, 10).until(
-                EC.presence_of_element_located((By.ID, check_id))
-            )
-            if category_checkbox.is_selected():
-                category_checkbox.click()
-        except:
-            logger.error(f"Could not uncheck {check_id}")
-
-    # enter before date
-    try:
-        after_box = WebDriverWait(court_calendar, 10).until(
-            EC.presence_of_element_located((By.ID, "DateSettingOnAfter"))
-        )
-        after_box.clear()
-        after_box.send_keys(afterdate)
-    except:
-        logger.error(f"Could not type in after date {afterdate}")
-
-    # enter after date
-    try:
-        before_box = WebDriverWait(court_calendar, 10).until(
-            EC.presence_of_element_located((By.ID, "DateSettingOnBefore"))
-        )
-        before_box.clear()
-        before_box.send_keys(beforedate)
-    except:
-        logger.error(f"Could not type in before date {beforedate}")
-
-    # click search button
-    try:
-        settings_link = WebDriverWait(court_calendar, 10).until(
-            EC.presence_of_element_located((By.ID, "SearchSubmit"))
-        )
-        settings_link.click()
-    except:
-        logger.error(
-            f"Could not click search result for dates {beforedate} {afterdate}"
-        )
-
-    finally:
-        calendar_page_content = court_calendar.page_source
-        return calendar_page_content
-
-
-def query_filings(afterdate: str, beforedate: str, case_num_prefix: str):
-    """Executes search for case filings between beforedate and afterdate for case_num_prefix, returns content of resulting page"""
-
-    for tries in range(5):
-        # select case in search by
-        try:
-            court_records = load_court_calendar()
-            case_button = WebDriverWait(court_records, 10).until(
-                EC.presence_of_element_located((By.ID, "Case"))
-            )
-            case_button.click()
-            break
+                f"Could not click search result for dates {beforedate} {afterdate}"
+            )
+
+        finally:
+            calendar_page_content = court_calendar.page_source
+            return calendar_page_content
+
+    def query_filings(self, afterdate: str, beforedate: str, case_num_prefix: str):
+        """Executes search for case filings between beforedate and afterdate for case_num_prefix, returns content of resulting page"""
+
+        for tries in range(5):
+            # select case in search by
+            try:
+                court_records = self.load_court_calendar()
+                case_button = WebDriverWait(court_records, 10).until(
+                    EC.presence_of_element_located((By.ID, "Case"))
+                )
+                case_button.click()
+                break
+            except Exception as e:
+                logger.error(
+                    f"Could not click button to search filings by Case, try {tries}"
+                )
+
+        # enter after date
+        try:
+            after_box = WebDriverWait(court_records, 10).until(
+                EC.presence_of_element_located((By.ID, "DateFiledOnAfter"))
+            )
+            after_box.clear()
+            after_box.send_keys(afterdate.replace("-", "/"))
+        except:
+            logger.error(f"Could not type in after date {afterdate}")
+
+        # senter before date
+        try:
+            before_box = WebDriverWait(court_records, 10).until(
+                EC.presence_of_element_located((By.ID, "DateFiledOnBefore"))
+            )
+            before_box.clear()
+            before_box.send_keys(beforedate.replace("-", "/"))
         except Exception as e:
+            logger.error(f"Could not type in before date {beforedate}")
+
+        # type in case number prefix
+        try:
+            before_box = WebDriverWait(court_records, 10).until(
+                EC.presence_of_element_located((By.ID, "CaseSearchValue"))
+            )
+            before_box.clear()
+            before_box.send_keys(case_num_prefix)
+        except:
+            logger.error(f"Could not type in case number prefix {case_num_prefix}")
+
+        # click search button
+        try:
+            settings_link = WebDriverWait(court_records, 10).until(
+                EC.presence_of_element_located((By.ID, "SearchSubmit"))
+            )
+            settings_link.click()
+        except:
             logger.error(
-                f"Could not click button to search filings by Case, try {tries}"
-            )
-
-    # enter after date
-    try:
-        after_box = WebDriverWait(court_records, 10).until(
-            EC.presence_of_element_located((By.ID, "DateFiledOnAfter"))
-        )
-        after_box.clear()
-        after_box.send_keys(afterdate.replace("-", "/"))
-    except:
-        logger.error(f"Could not type in after date {afterdate}")
-
-    # senter before date
-    try:
-        before_box = WebDriverWait(court_records, 10).until(
-            EC.presence_of_element_located((By.ID, "DateFiledOnBefore"))
-        )
-        before_box.clear()
-        before_box.send_keys(beforedate.replace("-", "/"))
-    except Exception as e:
-        logger.error(f"Could not type in before date {beforedate}")
-
-    # type in case number prefix
-    try:
-        before_box = WebDriverWait(court_records, 10).until(
-            EC.presence_of_element_located((By.ID, "CaseSearchValue"))
-        )
-        before_box.clear()
-        before_box.send_keys(case_num_prefix)
-    except:
-        logger.error(f"Could not type in case number prefix {case_num_prefix}")
-
-    # click search button
-    try:
-        settings_link = WebDriverWait(court_records, 10).until(
-            EC.presence_of_element_located((By.ID, "SearchSubmit"))
-        )
-        settings_link.click()
-    except:
-        logger.error(
-            f"Could not click search button for dates {afterdate} {beforedate}, prefix {case_num_prefix}"
-        )
-
-    finally:
-        records_page_content = court_records.page_source
-        return records_page_content
-
-
-<<<<<<< HEAD
-=======
-def fetch_parsed_case(case_id: str) -> Tuple[str, str]:
-    query_result = query_case_id(case_id)
-    if query_result is None:
-        return None
-    result_page, register_page = query_result
-    result_soup = BeautifulSoup(result_page, "html.parser")
-    register_soup = BeautifulSoup(register_page, "html.parser")
-
-    register_url = hearing.get_register_url(result_soup)
-    status, type = hearing.get_status_and_type(result_soup)
-
-    if status.lower() not in hearing.statuses_map:
-        if config.local_dev:
-            log_and_email(
-                f"Case {case_id} has status '{status}', which is not in our list of known statuses.",
-                "Found Unknown Status",
-                error=True,
-            )
-        else:
-            logger.info(
-                f"Case {case_id} has status '{status}', which is not in our list of known statuses."
-            )
-
-    return hearing.make_parsed_case(
-        soup=register_soup, status=status, type=type, register_url=register_url
-    )
-
-
->>>>>>> e233a4e0
-def fetch_settings(afterdate: str, beforedate: str) -> List[Optional[Dict[str, str]]]:
-
-    for tries in range(1, 11):
-        try:
-            "fetch all settings as a list of dicts"
-            calendar_page_content = query_settings(afterdate, beforedate)
-            if calendar_page_content is None:
-                return None
-            calendar_soup = BeautifulSoup(calendar_page_content, "html.parser")
-            return hearing.get_setting_list(calendar_soup)
-        except:
-            if tries == 10:
-                logger.error(
-                    f"Failed to get setting list between {afterdate} and {beforedate} on all 10 attempts."
-                )
-
-    return []
-
-
-def fetch_filings(afterdate: str, beforedate: str, case_num_prefix: str) -> List[str]:
-    "Get filing case numbers between afterdate and beforedate and starting with case_num_prefix."
-
-    for tries in range(1, 11):
-        try:
-            filings_page_content = query_filings(afterdate, beforedate, case_num_prefix)
-            filings_soup = BeautifulSoup(filings_page_content, "html.parser")
-            (
-                filings_case_nums_list,
-                query_needs_splitting,
-            ) = calendars.get_filing_case_nums(filings_soup)
-            break
-        except:
-            if tries == 10:
-                logger.error(f"Failed to find case numbers on all 10 attempts.")
-                query_needs_splitting = False
+                f"Could not click search button for dates {afterdate} {beforedate}, prefix {case_num_prefix}"
+            )
+
+        finally:
+            records_page_content = court_records.page_source
+            return records_page_content
+
+    def fetch_settings(
+        self, afterdate: str, beforedate: str
+    ) -> List[Optional[Dict[str, str]]]:
+
+        for tries in range(1, 11):
+            try:
+                "fetch all settings as a list of dicts"
+                calendar_page_content = self.query_settings(afterdate, beforedate)
+                if calendar_page_content is None:
+                    return None
+                calendar_soup = BeautifulSoup(calendar_page_content, "html.parser")
+                return hearing.get_setting_list(calendar_soup)
+            except:
+                if tries == 10:
+                    logger.error(
+                        f"Failed to get setting list between {afterdate} and {beforedate} on all 10 attempts."
+                    )
+
+        return []
+
+    def fetch_filings(
+        self, afterdate: str, beforedate: str, case_num_prefix: str
+    ) -> List[str]:
+        "Get filing case numbers between afterdate and beforedate and starting with case_num_prefix."
+
+        for tries in range(1, 11):
+            try:
+                filings_page_content = self.query_filings(
+                    afterdate, beforedate, case_num_prefix
+                )
+                filings_soup = BeautifulSoup(filings_page_content, "html.parser")
+                (
+                    filings_case_nums_list,
+                    query_needs_splitting,
+                ) = calendars.get_filing_case_nums(filings_soup)
+                break
+            except:
+                if tries == 10:
+                    logger.error(f"Failed to find case numbers on all 10 attempts.")
+                    query_needs_splitting = False
 
         # handle case of too many results (200 results means that the search cut off)
         if query_needs_splitting:
             try:
-                end_of_first_range, start_of_second_range = calendars.split_date_range(
-                    afterdate, beforedate
-                )
-                filings_case_nums_list = fetch_filings(
+                (
+                    end_of_first_range,
+                    start_of_second_range,
+                ) = calendars.split_date_range(afterdate, beforedate)
+                filings_case_nums_list = self.fetch_filings(
                     afterdate, end_of_first_range, case_num_prefix
-                ) + fetch_filings(start_of_second_range, beforedate, case_num_prefix)
+                ) + self.fetch_filings(
+                    start_of_second_range, beforedate, case_num_prefix
+                )
             except ValueError:
+                filings_case_nums_list = None
                 logger.error(
                     f"The search returned {len(filings_case_nums_list)} results but there's nothing "
                     "the code can do because beforedate and afterdate are the same.\n"
                     "Case details will be scraped for these results.\n"
                 )
 
-    # # some optional logging to make sure results look good - could remove
-    # logger.info(f"Found {len(filings_case_nums_list)} case numbers.")
-    # if len(filings_case_nums_list) > 5:
-    #     logger.info(
-    #         f"Results preview: {filings_case_nums_list[0]}, {filings_case_nums_list[1]}, "
-    #         f"..., {filings_case_nums_list[-1]}\n"
-    #     )
-    # else:
-    #     logger.info(f"Results: {', '.join(filings_case_nums_list)}\n")
-
-    return filings_case_nums_list+        # # some optional logging to make sure results look good - could remove
+        # logger.info(f"Found {len(filings_case_nums_list)} case numbers.")
+        # if len(filings_case_nums_list) > 5:
+        #     logger.info(
+        #         f"Results preview: {filings_case_nums_list[0]}, {filings_case_nums_list[1]}, "
+        #         f"..., {filings_case_nums_list[-1]}\n"
+        #     )
+        # else:
+        #     logger.info(f"Results: {', '.join(filings_case_nums_list)}\n")
+
+        return filings_case_nums_list
+
+
+class WilliamsonScraper(Scraper):
+    def __init__(self) -> None:
+        super().__init__()
+        self.homepage = "https://judicialrecords.wilco.org/PublicAccess/default.aspx"
