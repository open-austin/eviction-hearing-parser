"""
Module to get case details given case numbers.
To perform a scraper run, use: python parse_hearings.py name_of_csv_with_case_numbers
"""

import csv
import click
import logging
import sys
import simplejson

import scrapers
from typing import Any, Dict, List, Optional
from emailing import log_and_email

logger = logging.getLogger()
logging.basicConfig(stream=sys.stdout)
logger.setLevel(logging.INFO)


def get_ids_to_parse(infile: click.File) -> List[str]:
    """Gets a list of case numbers from the csv `infile`"""

    ids_to_parse = []
    reader = csv.reader(infile)
    for row in reader:
        ids_to_parse.append(row[0])
    return ids_to_parse


<<<<<<< HEAD
def make_case_list(ids_to_parse: List[str]) -> List[Dict[str, Any]]:
    """Gets case details for each case number in `ids_to_parse`"""

    parsed_cases, failed_ids = [], []
    for id_to_parse in ids_to_parse:
        new_case = fetch_page.fetch_parsed_case(id_to_parse)
        if new_case:
            parsed_cases.append(new_case)
        else:
            failed_ids.append(id_to_parse)

    if failed_ids:
        error_message = f"Failed to scrape data for {len(failed_ids)} case numbers. Here they are:\n{', '.join(failed_ids)}"
        log_and_email(error_message, "Failed Case Numbers", error=True)

    return parsed_cases


=======
>>>>>>> d229fdda
def parse_all_from_parse_filings(
    case_nums: List[str],
    scraper: Optional[scrapers.FakeScraper] = None,
    db: bool = True,
    county: str = "travis",
    showbrowser: bool = False,
) -> List[Dict[str, Any]]:
    """
    Gets case details for each case number in `case_nums` and sends the data to PostgreSQL.
    Logs any case numbers for which getting data failed.
    """
    if not scraper:
        # Get the scraper corresponding to the lowercase command line entry for county. Default to TravisScraper.
        county = county.lower()
        scraper = (
            scrapers.SCRAPER_NAMES[county]()
            if county in scrapers.SCRAPER_NAMES
            else scrapers.TravisScraper()
        )
    parsed_cases = []
    for tries in range(1, 6):
        try:
            parsed_cases = scraper.make_case_list(ids_to_parse=case_nums)
            return parsed_cases
        except Exception as e:
            logger.error(
                f"Failed to parse hearings on attempt {tries}. Error message: {e}"
            )
    return parsed_cases


def persist_parsed_cases(cases: List[Dict[str, Any]]) -> None:
    import persist

    logger.info(
        f"Finished making case list, now will send all {len(cases)} cases to SQL."
    )

    failed_cases = []
    for parsed_case in cases:
        try:
            persist.rest_case(parsed_case)
        except:
            try:
                failed_cases.append(parsed_case["case_number"])
            except:
                logger.error(
                    "A case failed to be parsed but it doesn't have a case number."
                )

    if failed_cases:
        error_message = f"Failed to send the following case numbers to SQL:\n{', '.join(failed_cases)}"
        log_and_email(
            error_message,
            "Case Numbers for Which Sending to SQL Failed",
            error=True,
        )
    logger.info("Finished sending cases to SQL.")


@click.command()
@click.argument(
    "infile",
    type=click.File(mode="r"),
)
@click.argument("outfile", type=click.File(mode="w"), default="result.json")
@click.argument("county", type=click.STRING, default="travis")
@click.option(
    "--showbrowser / --headless",
    default=False,
    help="whether to operate in headless mode or not",
)
@click.option(
    "--db / --no-db",
    default=True,
    help="whether to persist the data to a db",
)
@click.option(
    "--db / --no-db",
    default=True,
    help="whether to persist the data to a db",
)
def parse_all(
    infile: Optional[click.File],
    outfile: Optional[click.File],
    county: Optional[click.STRING],
    showbrowser=False,
    db=True,
):
    """Same as `parse_all_from_parse_filings()` but takes in a csv of case numbers instead of a list."""

    ids_to_parse = get_ids_to_parse(infile)
    parsed_cases = parse_all_from_parse_filings(
        case_nums=ids_to_parse, showbrowser=showbrowser, db=db, county=county
    )
    if db:
        persist_parsed_cases(parsed_cases)
    if outfile:
        simplejson.dump(parsed_cases, outfile)


if __name__ == "__main__":
    parse_all()<|MERGE_RESOLUTION|>--- conflicted
+++ resolved
@@ -28,27 +28,6 @@
     return ids_to_parse
 
 
-<<<<<<< HEAD
-def make_case_list(ids_to_parse: List[str]) -> List[Dict[str, Any]]:
-    """Gets case details for each case number in `ids_to_parse`"""
-
-    parsed_cases, failed_ids = [], []
-    for id_to_parse in ids_to_parse:
-        new_case = fetch_page.fetch_parsed_case(id_to_parse)
-        if new_case:
-            parsed_cases.append(new_case)
-        else:
-            failed_ids.append(id_to_parse)
-
-    if failed_ids:
-        error_message = f"Failed to scrape data for {len(failed_ids)} case numbers. Here they are:\n{', '.join(failed_ids)}"
-        log_and_email(error_message, "Failed Case Numbers", error=True)
-
-    return parsed_cases
-
-
-=======
->>>>>>> d229fdda
 def parse_all_from_parse_filings(
     case_nums: List[str],
     scraper: Optional[scrapers.FakeScraper] = None,
