"""
Module to get case details given case numbers.
To perform a scraper run, use: python parse_hearings.py name_of_csv_with_case_numbers
"""

import csv
import click
import logging
import sys
import simplejson

import scrapers
from typing import Any, Dict, List, Optional
from emailing import log_and_email

logger = logging.getLogger()
logging.basicConfig(stream=sys.stdout)
logger.setLevel(logging.INFO)


def get_ids_to_parse(infile: click.File) -> List[str]:
    """Gets a list of case numbers from the csv `infile`"""

    ids_to_parse = []
    reader = csv.reader(infile)
    for row in reader:
        ids_to_parse.append(row[0])
    return ids_to_parse


def parse_all_from_parse_filings(
    case_nums: List[str],
<<<<<<< HEAD
    county: str,
    test_scraper: Optional[BaseScraper] = None,
=======
    scraper: Optional[scrapers.TestScraper] = None,
>>>>>>> 19da2d5b
    showbrowser: bool = False,
) -> List[Dict[str, Any]]:
    """
    Gets case details for each case number in `case_nums` and sends the data to PostgreSQL.
    Logs any case numbers for which getting data failed.
    """
<<<<<<< HEAD

    scraper_map = {
                    'travis' : fetch_page.Scraper(),
                    'williamson' : fetch_page.WilliamsonScraper()
                    }


    if not test_scraper:
        test_scraper = scraper_map[county.lower()]

=======
    if not scraper:
        scraper = scrapers.TravisScraper(headless=not showbrowser)
>>>>>>> 19da2d5b
    parsed_cases = []
    for tries in range(1, 6):
        try:
            parsed_cases = scraper.make_case_list(case_nums)
            return parsed_cases
        except Exception as e:
            logger.error(
                f"Failed to parse hearings on attempt {tries}. Error message: {e}"
            )
    return parsed_cases


def persist_parsed_cases(cases: List[Dict[str, Any]]) -> None:
    import persist

    logger.info(
        f"Finished making case list, now will send all {len(parsed_cases)} cases to SQL."
    )

    failed_cases = []
    for parsed_case in parsed_cases:
        try:
            persist.rest_case(parsed_case)
        except:
            try:
                failed_cases.append(parsed_case["case_number"])
            except:
                logger.error(
                    "A case failed to be parsed but it doesn't have a case number."
                )

    if failed_cases:
        error_message = f"Failed to send the following case numbers to SQL:\n{', '.join(failed_cases)}"
        log_and_email(
            error_message,
            "Case Numbers for Which Sending to SQL Failed",
            error=True,
        )
    logger.info("Finished sending cases to SQL.")


@click.command()
@click.argument(
    "infile",
    type=click.File(mode="r"),
)
@click.argument("outfile", type=click.File(mode="w"), default="result.json")

@click.argument("county", type=click.STRING, default="travis")

@click.option(
    "--showbrowser / --headless",
    default=False,
    help="whether to operate in headless mode or not",
)
@click.option(
    "--db / --no-db",
    default=True,
    help="whether to persist the data to a db",
)
@click.option(
    "--db / --no-db", default=True, help="whether to persist the data to a db",
)
def parse_all(
    infile: Optional[click.File],
    outfile: Optional[click.File],
    county: Optional[click.STRING],
    showbrowser=False,
    db=True,
):
    """Same as `parse_all_from_parse_filings()` but takes in a csv of case numbers instead of a list."""

    ids_to_parse = get_ids_to_parse(infile)
    parsed_cases = parse_all_from_parse_filings(
        case_nums=ids_to_parse, showbrowser=showbrowser, db=db, county=county
    )
    if db:
        persist_parsed_cases(parsed_cases)
    if outfile:
        simplejson.dump(parsed_cases, outfile)


if __name__ == "__main__":
    parse_all()<|MERGE_RESOLUTION|>--- conflicted
+++ resolved
@@ -30,33 +30,15 @@
 
 def parse_all_from_parse_filings(
     case_nums: List[str],
-<<<<<<< HEAD
-    county: str,
-    test_scraper: Optional[BaseScraper] = None,
-=======
     scraper: Optional[scrapers.TestScraper] = None,
->>>>>>> 19da2d5b
     showbrowser: bool = False,
 ) -> List[Dict[str, Any]]:
     """
     Gets case details for each case number in `case_nums` and sends the data to PostgreSQL.
     Logs any case numbers for which getting data failed.
     """
-<<<<<<< HEAD
-
-    scraper_map = {
-                    'travis' : fetch_page.Scraper(),
-                    'williamson' : fetch_page.WilliamsonScraper()
-                    }
-
-
-    if not test_scraper:
-        test_scraper = scraper_map[county.lower()]
-
-=======
     if not scraper:
         scraper = scrapers.TravisScraper(headless=not showbrowser)
->>>>>>> 19da2d5b
     parsed_cases = []
     for tries in range(1, 6):
         try:
