import csv
import simplejson as json
import os
from typing import Any, Dict, List

import click
import hearing
<<<<<<< HEAD
import fetch_page
=======
import persist

>>>>>>> b1b5daf7

def get_ids_to_parse(infile: click.File) -> List[str]:
    ids_to_parse = []
    reader = csv.reader(infile)
    for row in reader:
        ids_to_parse.append(row[0])
    return ids_to_parse


def make_case_list(ids_to_parse: List[str]) -> List[Dict[str, Any]]:
    parsed_cases = []
    for id_to_parse in ids_to_parse:
        new_case = hearing.fetch_parsed_case(id_to_parse)
        parsed_cases.append(new_case)
    return parsed_cases


@click.command()
@click.argument(
    "infile", type=click.File(mode="r"),
)
@click.argument("outfile", type=click.File(mode="w"), default="result.json")
@click.option('--showbrowser / --headless', default=False, help='whether to operate in headless mode or not')

def parse_all(infile, outfile, showbrowser=False):
    # If showbrowser is True, use the default selenium driver
    if showbrowser: 
        from selenium import webdriver
        fetch_page.driver = webdriver.Firefox()

    ids_to_parse = get_ids_to_parse(infile)
    parsed_cases = make_case_list(ids_to_parse)
    for parsed_case in parsed_cases:
        persist.rest_case(parsed_case)
    json.dump(parsed_cases, outfile)


if __name__ == "__main__":
    parse_all()<|MERGE_RESOLUTION|>--- conflicted
+++ resolved
@@ -5,12 +5,9 @@
 
 import click
 import hearing
-<<<<<<< HEAD
 import fetch_page
-=======
 import persist
 
->>>>>>> b1b5daf7
 
 def get_ids_to_parse(infile: click.File) -> List[str]:
     ids_to_parse = []
