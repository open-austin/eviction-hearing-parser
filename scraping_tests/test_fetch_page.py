--- conflicted
+++ resolved
@@ -7,12 +7,13 @@
 config.county = "travis"
 
 scraper = fetch_page.Scraper()
+williamson_scraper = fetch_page.WilliamsonScraper()
 
 
 class TestFetchFilingsPage:
     def test_fetch_filings_page(self):
-        
-        fetched = fetch_page.query_filings(
+
+        fetched = scraper.query_filings(
             afterdate="6-1-2020", beforedate="6-30-2020", case_num_prefix="J1-CV-20*"
         )
         assert "J1-CV-20-001773" in fetched
@@ -25,7 +26,7 @@
 
         The scraper will need to split this into multiple queries and combine the results.
         """
-        numbers = fetch_page.fetch_filings(
+        numbers = scraper.fetch_filings(
             afterdate="1-1-2020", beforedate="1-30-2020", case_num_prefix="J1-CV-20*"
         )
         assert "J1-CV-20-000001" in numbers
@@ -33,15 +34,9 @@
 
 
 class TestFetchSearchPage:
-    #travis county tests
+    # travis county tests
     def test_load_start_page(self):
-<<<<<<< HEAD
         start_page = scraper.load_start_page()
-=======
-        #set county for this batch of tests
-        config.county="travis"
-        start_page = fetch_page.load_start_page()
->>>>>>> e233a4e0
         assert "Select a location" in start_page.page_source
 
     def test_load_search_page(self):
@@ -54,20 +49,20 @@
         )
         assert "04/27/2020" in register_page_content
 
-    #williamson county tests
+    # williamson county tests
     def test_load_start_page(self):
-        #set county for this batch of tests
+        # set county for this batch of tests
         print(config.county)
 
-        start_page = fetch_page.load_start_page()
+        start_page = williamson_scraper.load_start_page()
         assert "Select a location" in start_page.page_source
 
     def test_load_search_page(self):
-        search_page = fetch_page.load_search_page()
+        search_page = williamson_scraper.load_search_page()
         assert "Selector for the case search type" in search_page.page_source
 
     def test_query_case_id(self):
-        search_page_content, register_page_content = fetch_page.query_case_id(
+        search_page_content, register_page_content = williamson_scraper.query_case_id(
             "1JC-21-0116"
         )
         assert "04/27/2020" in register_page_content
@@ -75,13 +70,8 @@
 
 class TestDataFromScrapedPage:
     def test_url_for_register(self):
-<<<<<<< HEAD
 
         parsed = scraper.fetch_parsed_case("J1-CV-20-001590")
-=======
-        config.county="travis"
-        parsed = fetch_page.fetch_parsed_case("J1-CV-20-001590")
->>>>>>> e233a4e0
         assert (
             parsed["register_url"]
             == "https://odysseypa.traviscountytx.gov/JPPublicAccess/CaseDetail.aspx?CaseID=2286743"
