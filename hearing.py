--- conflicted
+++ resolved
@@ -96,11 +96,6 @@
 
 def get_disposition_type(disposition_tr) -> str:
     return disposition_tr.find("b").text
-
-
-def get_disposition_amount(disposition_tr) -> str:
-    judgement_field = disposition_tr.find("span")
-    return judgement_field.text if judgement_field is not None else ""
 
 
 def get_disposition_winning_party(disposition_tr, plaintiff) -> str:
@@ -241,10 +236,7 @@
     soup, status: str = "", register_url: str = ""
 ) -> Dict[str, str]:
     # TODO handle multiple defendants/plaintiffs with different zips
-<<<<<<< HEAD
-=======
     disposition_tr = get_disposition_tr_element(soup)
->>>>>>> 6b984af7
     return {
         "precinct_number": get_precinct_number(soup),
         "style": get_style(soup),
