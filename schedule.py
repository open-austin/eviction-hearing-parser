--- conflicted
+++ resolved
@@ -8,12 +8,9 @@
 import gsheet
 from datetime import date, timedelta
 from apscheduler.schedulers.blocking import BlockingScheduler
-<<<<<<< HEAD
 from functools import reduce
 from parse_filings import parse_filings_on_cloud
 from parse_settings import parse_settings_on_cloud
-=======
->>>>>>> 34fce509
 from dotenv import load_dotenv
 
 # need this to prevent cirvular import error when running parse_hearings.py
@@ -100,13 +97,6 @@
 
 # scrape filings and settings every Monday at 3:00 A.M. EST
 if __name__ == "__main__":
-<<<<<<< HEAD
-    #sched = BlockingScheduler()
-    #sched.add_job(scrape_filings_and_settings_task, 'interval', days=1, start_date='2020-10-12 03:00:00', timezone='US/Eastern')
-    #sched.start()
-    scrape_filings_and_settings_task()
-=======
     sched = BlockingScheduler()
     sched.add_job(scrape_filings_and_settings_task, 'interval', days=1, start_date='2020-10-12 03:00:00', timezone='US/Eastern')
-    sched.start()
->>>>>>> 34fce509
+    sched.start()