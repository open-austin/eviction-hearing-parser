import os
import sys
import time
import logging
import smtplib, ssl
import connect_to_database
import pandas as pd
import gsheet
from datetime import date, timedelta
from apscheduler.schedulers.blocking import BlockingScheduler
from functools import reduce
from dotenv import load_dotenv
from emailing import log_and_email
import parse_filings
import parse_settings
import persist

load_dotenv()
local_dev = os.getenv("LOCAL_DEV") == "true"

logger = logging.getLogger()
logging.basicConfig(stream=sys.stdout)
logger.setLevel(logging.INFO)


# returns date, mm_dd_yyyy format, where _ is determined by sep, number_of_days days ago or from today's date, depending on past_or_future
def get_date_from_today(sep, number_of_days, past_or_future):
    today = date.today()

    if past_or_future == "future":
        return_date = today + timedelta(days=number_of_days)
    else:
        return_date = today - timedelta(days=number_of_days)

    return return_date.strftime(f"%-m{sep}%-d{sep}%Y")

def perform_task_and_catch_errors(task_function, task_name, error=False):
    before = time.time()
    logger.info(f"\n{task_name}...")
    for tries in range(1, 6):
        try:
            task_function()
            logger.info(f"Finished {task_name} in {round(time.time() - before, 2)} seconds.")
            return
        except Exception as error:
            logger.error(f"Unanticipated Error {task_name} on attempt {tries} of 5:\n{str(error)}")
    log_and_email(f"{task_name} failed on every attempt. Check Heroku logs for more details.", f"{task_name} failed", error=True)

def scrape_filings():
    seven_days_ago = get_date_from_today("-", 7, "past")
    parse_filings.parse_filings_on_cloud(seven_days_ago, date.today().strftime(f"%-m-%-d-%Y"))

def scrape_settings():
    ninety_days_later = get_date_from_today("-", 90, "future")
    seven_days_ago = get_date_from_today("-", 7, "past")
    parse_settings.parse_settings_on_cloud(seven_days_ago, ninety_days_later)

def update_first_court_apperance():
    persist.update_first_court_apperance_column()


def scrape_filings_and_settings_task():
    perform_task_and_catch_errors(scrape_filings, "Scraping filings")
    perform_task_and_catch_errors(scrape_settings, "Scraping settings")
    perform_task_and_catch_errors(update_first_court_apperance, "Updating first_court_appearance column")

    gsheet.dump_to_sheets('Court_scraper_filings_archive','filings_archive',"SELECT * FROM filings_archive") #Do we need this?
    gsheet.dump_to_sheets('Court_scraper_filings_archive','events',"SELECT * FROM event") #Do we need this?
    gsheet.dump_to_sheets('Court_scraper_settings_archive','settings_archive',"SELECT * FROM setting") # Do we need this?
    gsheet.dump_to_sheets('Court_scraper_evictions_archive','evictions_archive',"SELECT * FROM filings_archive WHERE case_type='Eviction'")
    gsheet.dump_to_sheets('Court_scraper_evictions_archive','events',"SELECT * FROM eviction_events")

# scrape filings and settings every Monday at 3:00 A.M. EST
if __name__ == "__main__":
<<<<<<< HEAD
#    sched = BlockingScheduler()
#    sched.add_job(scrape_filings_and_settings_task, 'interval', days=1, start_date='2020-11-11 3:00:00', timezone='US/Eastern')
#    sched.start()
    gsheet.dump_to_sheets('Court_scraper_evictions_archive','evictions_archive',"SELECT * FROM filings_archive WHERE case_type='Eviction'")
    
=======
    sched = BlockingScheduler()
    sched.add_job(scrape_filings_and_settings_task, 'interval', days=1, start_date='2020-11-11 3:00:00', timezone='US/Eastern')
    sched.start()
>>>>>>> 1ea7abb8
<|MERGE_RESOLUTION|>--- conflicted
+++ resolved
@@ -72,14 +72,6 @@
 
 # scrape filings and settings every Monday at 3:00 A.M. EST
 if __name__ == "__main__":
-<<<<<<< HEAD
-#    sched = BlockingScheduler()
-#    sched.add_job(scrape_filings_and_settings_task, 'interval', days=1, start_date='2020-11-11 3:00:00', timezone='US/Eastern')
-#    sched.start()
-    gsheet.dump_to_sheets('Court_scraper_evictions_archive','evictions_archive',"SELECT * FROM filings_archive WHERE case_type='Eviction'")
-    
-=======
     sched = BlockingScheduler()
     sched.add_job(scrape_filings_and_settings_task, 'interval', days=1, start_date='2020-11-11 3:00:00', timezone='US/Eastern')
     sched.start()
->>>>>>> 1ea7abb8
