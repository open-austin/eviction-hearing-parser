--- conflicted
+++ resolved
@@ -72,8 +72,6 @@
                 hearing["appeared"],
             ),
         )
-<<<<<<< HEAD
-    conn.commit()
     curs.close()
 
 def rest_setting(setting):
@@ -100,6 +98,4 @@
         ),
     )
     conn.commit()
-=======
->>>>>>> 836aca48
     curs.close()